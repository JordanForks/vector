--- conflicted
+++ resolved
@@ -33,13 +33,8 @@
     // Deprecated name
     #[serde(alias = "host")]
     pub endpoint: String,
-<<<<<<< HEAD
-    #[serde(default = "default_host_key")]
+    #[serde(default = "host_key")]
     pub host_key: LookupBuf,
-=======
-    #[serde(default = "host_key")]
-    pub host_key: String,
->>>>>>> 302b79af
     #[serde(default)]
     pub indexed_fields: Vec<LookupBuf>,
     pub index: Option<Template>,
@@ -70,13 +65,8 @@
     Json,
 }
 
-<<<<<<< HEAD
-fn default_host_key() -> LookupBuf {
-    crate::config::LogSchema::default().host_key().clone()
-=======
-fn host_key() -> String {
-    crate::config::log_schema().host_key().to_string()
->>>>>>> 302b79af
+fn host_key() -> LookupBuf {
+    crate::config::log_schema().host_key().clone()
 }
 
 inventory::submit! {
