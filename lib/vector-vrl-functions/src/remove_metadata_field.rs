use crate::{get_metadata_key, MetadataKey};
use ::value::Value;
use vrl::prelude::*;

fn remove_metadata_field(
    ctx: &mut Context,
    key: &MetadataKey,
) -> std::result::Result<Value, ExpressionError> {
    Ok(match key {
        MetadataKey::Legacy(key) => {
            ctx.target_mut().remove_secret(key);
            Value::Null
        }
        MetadataKey::Query(query) => {
            ctx.target_mut().remove_metadata(query.path())?;
            Value::Null
        }
    })
}

#[derive(Clone, Copy, Debug)]
pub struct RemoveMetadataField;

impl Function for RemoveMetadataField {
    fn identifier(&self) -> &'static str {
        "remove_metadata_field"
    }

    fn parameters(&self) -> &'static [Parameter] {
        &[Parameter {
            keyword: "key",
            kind: kind::ANY,
            required: true,
        }]
    }

    fn examples(&self) -> &'static [Example] {
        &[Example {
            title: "Removes the datadog api key",
            source: r#"remove_metadata_field("datadog_api_key")"#,
            result: Ok("null"),
        }]
    }

    fn compile(
        &self,
        (_, external): (&mut state::LocalEnv, &mut state::ExternalEnv),
        _ctx: &mut FunctionCompileContext,
        mut arguments: ArgumentList,
    ) -> Compiled {
        let key = get_metadata_key(&mut arguments)?;

<<<<<<< HEAD
    fn compile_argument(
        &self,
        _args: &[(&'static str, Option<ResolvedArgument>)],
        _ctx: &mut FunctionCompileContext,
        name: &str,
        expr: Option<&expression::Expr>,
    ) -> CompiledArgument {
        match (name, expr) {
            ("key", Some(expr)) => {
                let key = expr
                    .as_enum("key", super::keys())?
                    .try_bytes_utf8_lossy()
                    .expect("key not bytes")
                    .to_string();
                Ok(Some(Box::new(key) as _))
=======
        if let MetadataKey::Query(query) = &key {
            if external.is_read_only_metadata_path(query.path()) {
                return Err(vrl::function::Error::ReadOnlyMutation {
                    context: format!("{} is read-only, and cannot be removed", query),
                }
                .into());
>>>>>>> 2b2259ce
            }
        }

        Ok(Box::new(RemoveMetadataFieldFn { key }))
    }

    fn symbol(&self) -> Option<(&'static str, usize)> {
        Some((
            "vrl_fn_remove_metadata_field",
            vrl_fn_remove_metadata_field as _,
        ))
    }
}

#[derive(Debug, Clone)]
struct RemoveMetadataFieldFn {
    key: MetadataKey,
}

impl Expression for RemoveMetadataFieldFn {
    fn resolve(&self, ctx: &mut Context) -> Resolved {
        remove_metadata_field(ctx, &self.key)
    }

    fn type_def(&self, _: (&state::LocalEnv, &state::ExternalEnv)) -> TypeDef {
        TypeDef::null().infallible()
    }
}

#[inline(never)]
#[no_mangle]
pub extern "C" fn vrl_fn_remove_metadata_field(value: &mut Value, result: &mut Resolved) {
    todo!()
}<|MERGE_RESOLUTION|>--- conflicted
+++ resolved
@@ -50,7 +50,18 @@
     ) -> Compiled {
         let key = get_metadata_key(&mut arguments)?;
 
-<<<<<<< HEAD
+        if let MetadataKey::Query(query) = &key {
+            if external.is_read_only_metadata_path(query.path()) {
+                return Err(vrl::function::Error::ReadOnlyMutation {
+                    context: format!("{} is read-only, and cannot be removed", query),
+                }
+                .into());
+            }
+        }
+
+        Ok(Box::new(RemoveMetadataFieldFn { key }))
+    }
+
     fn compile_argument(
         &self,
         _args: &[(&'static str, Option<ResolvedArgument>)],
@@ -59,25 +70,9 @@
         expr: Option<&expression::Expr>,
     ) -> CompiledArgument {
         match (name, expr) {
-            ("key", Some(expr)) => {
-                let key = expr
-                    .as_enum("key", super::keys())?
-                    .try_bytes_utf8_lossy()
-                    .expect("key not bytes")
-                    .to_string();
-                Ok(Some(Box::new(key) as _))
-=======
-        if let MetadataKey::Query(query) = &key {
-            if external.is_read_only_metadata_path(query.path()) {
-                return Err(vrl::function::Error::ReadOnlyMutation {
-                    context: format!("{} is read-only, and cannot be removed", query),
-                }
-                .into());
->>>>>>> 2b2259ce
-            }
+            ("key", Some(_)) => Ok(Some(Box::new(()) as _)),
+            _ => Ok(None),
         }
-
-        Ok(Box::new(RemoveMetadataFieldFn { key }))
     }
 
     fn symbol(&self) -> Option<(&'static str, usize)> {
@@ -106,5 +101,5 @@
 #[inline(never)]
 #[no_mangle]
 pub extern "C" fn vrl_fn_remove_metadata_field(value: &mut Value, result: &mut Resolved) {
-    todo!()
+    todo!("{value}{result:?}")
 }