--- conflicted
+++ resolved
@@ -52,11 +52,7 @@
 tracing-subscriber = { version = "0.3.8", default-features = false, features = ["std"] }
 typetag = { version = "0.1.8", default-features = false }
 twox-hash = { version = "1.6.2", default-features = false }
-<<<<<<< HEAD
-value = { path ="../value", default-features = false }
-=======
-value = {path = "../value", features = ["lua", "toml", "json", "api"]}
->>>>>>> f81ebd4a
+value = { path = "../value", default-features = false, features = ["lua", "toml", "json", "api"] }
 vector_buffers = { path = "../vector-buffers", default-features = false }
 vector_common = { path = "../vector-common" }
 vrl-core = { package = "vrl", path = "../vrl/core", optional = true }
@@ -78,7 +74,7 @@
 rand_distr = "0.4.3"
 tracing-subscriber = { version = "0.3.8", default-features = false, features = ["env-filter", "fmt", "ansi", "registry"] }
 vector_common = { path = "../vector-common", default-features = false, features = ["test"] }
-value = {path = "../value", features = ["lua", "toml", "json", "api", "arbitrary"]}
+value = { path = "../value", default-features = false, features = ["lua", "toml", "json", "api", "arbitrary"] }
 
 [features]
 api = ["async-graphql", "value/api"]
