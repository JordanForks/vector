use ::value::Value;
use vrl::prelude::*;

fn array(value: Value) -> Resolved {
    match value {
        v @ Value::Array(_) => Ok(v),
        v => Err(format!("expected array, got {}", v.kind()).into()),
    }
}

#[derive(Clone, Copy, Debug)]
pub struct Array;

impl Function for Array {
    fn identifier(&self) -> &'static str {
        "array"
    }

    fn parameters(&self) -> &'static [Parameter] {
        &[Parameter {
            keyword: "value",
            kind: kind::ANY,
            required: true,
        }]
    }

    fn examples(&self) -> &'static [Example] {
        &[
            Example {
                title: "valid",
                source: r#"array([1,2,3])"#,
                result: Ok("[1,2,3]"),
            },
            Example {
                title: "invalid",
                source: "array!(true)",
                result: Err(
                    r#"function call error for "array" at (0:12): expected array, got boolean"#,
                ),
            },
        ]
    }

    fn compile(
        &self,
        _state: (&mut state::LocalEnv, &mut state::ExternalEnv),
        _ctx: &mut FunctionCompileContext,
        mut arguments: ArgumentList,
    ) -> Compiled {
        let value = arguments.required("value");

        Ok(Box::new(ArrayFn { value }))
    }
<<<<<<< HEAD

    fn call_by_vm(&self, _ctx: &mut Context, args: &mut VmArgumentList) -> Resolved {
        let value = args.required("value");
        array(value)
    }

    fn symbol(&self) -> Option<(&'static str, usize)> {
        Some(("vrl_fn_array", vrl_fn_array as _))
    }
=======
>>>>>>> d483777f
}

#[derive(Debug, Clone)]
struct ArrayFn {
    value: Box<dyn Expression>,
}

impl Expression for ArrayFn {
    fn resolve(&self, ctx: &mut Context) -> Resolved {
        array(self.value.resolve(ctx)?)
    }

    fn type_def(&self, state: (&state::LocalEnv, &state::ExternalEnv)) -> TypeDef {
        self.value
            .type_def(state)
            .fallible_unless(Kind::array(Collection::any()))
            .restrict_array()
    }
}

#[inline(never)]
#[no_mangle]
pub extern "C" fn vrl_fn_array(value: &mut Value, result: &mut Resolved) {
    let value = {
        let mut moved = Value::Null;
        std::mem::swap(value, &mut moved);
        moved
    };

    *result = array(value);
}<|MERGE_RESOLUTION|>--- conflicted
+++ resolved
@@ -51,18 +51,10 @@
 
         Ok(Box::new(ArrayFn { value }))
     }
-<<<<<<< HEAD
-
-    fn call_by_vm(&self, _ctx: &mut Context, args: &mut VmArgumentList) -> Resolved {
-        let value = args.required("value");
-        array(value)
-    }
 
     fn symbol(&self) -> Option<(&'static str, usize)> {
         Some(("vrl_fn_array", vrl_fn_array as _))
     }
-=======
->>>>>>> d483777f
 }
 
 #[derive(Debug, Clone)]
