use ::value::Value;
use vrl::prelude::*;

fn encode_json(value: Value) -> Resolved {
    // With `vrl::Value` it should not be possible to get `Err`.
    match serde_json::to_string(&value) {
        Ok(value) => Ok(value.into()),
        Err(error) => unreachable!("unable encode to json: {}", error),
    }
}

#[derive(Clone, Copy, Debug)]
pub struct EncodeJson;

impl Function for EncodeJson {
    fn identifier(&self) -> &'static str {
        "encode_json"
    }

    fn parameters(&self) -> &'static [Parameter] {
        &[Parameter {
            keyword: "value",
            kind: kind::ANY,
            required: true,
        }]
    }

    fn compile(
        &self,
        _state: (&mut state::LocalEnv, &mut state::ExternalEnv),
        _ctx: &mut FunctionCompileContext,
        mut arguments: ArgumentList,
    ) -> Compiled {
        let value = arguments.required("value");

        Ok(Box::new(EncodeJsonFn { value }))
    }

    fn examples(&self) -> &'static [Example] {
        &[Example {
            title: "encode object",
            source: r#"encode_json({"field": "value", "another": [1,2,3]})"#,
            result: Ok(r#"s'{"another":[1,2,3],"field":"value"}'"#),
        }]
    }
<<<<<<< HEAD

    fn call_by_vm(&self, _ctx: &mut Context, args: &mut VmArgumentList) -> Resolved {
        let value = args.required("value");
        encode_json(value)
    }

    fn symbol(&self) -> Option<(&'static str, usize)> {
        Some(("vrl_fn_encode_json", vrl_fn_encode_json as _))
    }
=======
>>>>>>> d483777f
}

#[derive(Clone, Debug)]
struct EncodeJsonFn {
    value: Box<dyn Expression>,
}

impl Expression for EncodeJsonFn {
    fn resolve(&self, ctx: &mut Context) -> Resolved {
        let value = self.value.resolve(ctx)?;
        encode_json(value)
    }

    fn type_def(&self, _: (&state::LocalEnv, &state::ExternalEnv)) -> TypeDef {
        TypeDef::bytes().infallible()
    }
}

#[inline(never)]
#[no_mangle]
pub extern "C" fn vrl_fn_encode_json(value: &mut Value, result: &mut Resolved) {
    let value = {
        let mut moved = Value::Null;
        std::mem::swap(value, &mut moved);
        moved
    };

    *result = encode_json(value);
}

#[cfg(test)]
mod tests {
    use chrono::{DateTime, Utc};
    use regex::Regex;

    use super::*;

    test_function![
        encode_json => EncodeJson;

        bytes {
            args: func_args![value: r#"hello"#],
            want: Ok(r#""hello""#),
            tdef: TypeDef::bytes().infallible(),
        }

        integer {
            args: func_args![value: 42],
            want: Ok("42"),
            tdef: TypeDef::bytes().infallible(),
        }

        float {
            args: func_args![value: 42f64],
            want: Ok("42.0"),
            tdef: TypeDef::bytes().infallible(),
        }

        boolean {
            args: func_args![value: false],
            want: Ok("false"),
            tdef: TypeDef::bytes().infallible(),
        }

        map {
            args: func_args![value: Value::from(BTreeMap::from([(String::from("field"), Value::from("value"))]))],
            want: Ok(r#"{"field":"value"}"#),
            tdef: TypeDef::bytes().infallible(),
        }

        array {
            args: func_args![value: vec![1, 2, 3]],
            want: Ok("[1,2,3]"),
            tdef: TypeDef::bytes().infallible(),
        }

        timestamp {
            args: func_args![
                value: DateTime::parse_from_str("1983 Apr 13 12:09:14.274 +0000", "%Y %b %d %H:%M:%S%.3f %z")
                    .unwrap()
                    .with_timezone(&Utc)
            ],
            want: Ok(r#""1983-04-13T12:09:14.274Z""#),
            tdef: TypeDef::bytes().infallible(),
        }

        regex {
            args: func_args![value: Regex::new("^a\\d+$").unwrap()],
            want: Ok(r#""^a\\d+$""#),
            tdef: TypeDef::bytes().infallible(),
        }

        null {
            args: func_args![value: Value::Null],
            want: Ok("null"),
            tdef: TypeDef::bytes().infallible(),
        }
    ];
}<|MERGE_RESOLUTION|>--- conflicted
+++ resolved
@@ -43,18 +43,10 @@
             result: Ok(r#"s'{"another":[1,2,3],"field":"value"}'"#),
         }]
     }
-<<<<<<< HEAD
-
-    fn call_by_vm(&self, _ctx: &mut Context, args: &mut VmArgumentList) -> Resolved {
-        let value = args.required("value");
-        encode_json(value)
-    }
 
     fn symbol(&self) -> Option<(&'static str, usize)> {
         Some(("vrl_fn_encode_json", vrl_fn_encode_json as _))
     }
-=======
->>>>>>> d483777f
 }
 
 #[derive(Clone, Debug)]
