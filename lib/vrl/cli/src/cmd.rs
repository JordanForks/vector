--- conflicted
+++ resolved
@@ -133,7 +133,6 @@
             eprintln!("{warnings}")
         }
 
-<<<<<<< HEAD
         let mut metadata = objects
             .iter()
             .map(|_| Value::Object(BTreeMap::new()))
@@ -148,25 +147,6 @@
                 value,
                 metadata,
                 secrets,
-=======
-        for mut object in objects {
-            let mut metadata = Value::Object(BTreeMap::new());
-            let mut secrets = Secrets::new();
-            let mut target = TargetValueRef {
-                value: &mut object,
-                metadata: &mut metadata,
-                secrets: &mut secrets,
-            };
-            let state = state::Runtime::default();
-            let runtime = Runtime::new(state);
-
-            let result = execute(&mut target, &program, tz, runtime, opts.runtime).map(|v| {
-                if opts.print_object {
-                    object.to_string()
-                } else {
-                    v.to_string()
-                }
->>>>>>> 59bed1c4
             });
 
         match opts.runtime {
@@ -258,23 +238,6 @@
     Err(Error::ReplFeature)
 }
 
-<<<<<<< HEAD
-=======
-fn execute(
-    object: &mut impl Target,
-    program: &Program,
-    timezone: TimeZone,
-    mut runtime: Runtime,
-    vrl_runtime: VrlRuntime,
-) -> Result<Value, Error> {
-    match vrl_runtime {
-        VrlRuntime::Ast => runtime
-            .resolve(object, program, &timezone)
-            .map_err(Error::Runtime),
-    }
-}
-
->>>>>>> 59bed1c4
 fn serde_to_vrl(value: serde_json::Value) -> Value {
     use serde_json::Value as JsonValue;
 
